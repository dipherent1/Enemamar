from fastapi import APIRouter, Depends, File, UploadFile
from app.domain.schema.authSchema import UpdateRoleRequest
from app.domain.schema.courseSchema import (
    CourseInput,
    SearchParams,
    DateFilterParams
)
from app.service.userService import UserService, get_user_service
from app.service.courseService import CourseService, get_course_service
from app.service.payment_service import PaymentService, get_payment_service
from app.utils.middleware.dependancies import is_admin

# Main admin router
admin_router = APIRouter(
    prefix="/admin",
    tags=["admin"],
    dependencies=[Depends(is_admin)]
)

# User management endpoints
@admin_router.get("/users")
async def get_all_users(
    params: SearchParams = Depends(),
    user_service: UserService = Depends(get_user_service)
):
    """
    Get all users.

    Args:
        params (SearchParams): The search parameters.
        user_service (UserService): The user service.

    Returns:
        dict: The users response.
    """
    return user_service.get_all_users(
        search=params.search,
        page=params.page,
        page_size=params.page_size,
        filter=params.filter
    )



@admin_router.put("/users/deactivate/{user_id}")
async def deactivate_user(
    user_id: str,
    user_service: UserService = Depends(get_user_service)
):
    """
    Deactivate a user.

    Args:
        user_id (str): The user ID.
        user_service (UserService): The user service.

    Returns:
        dict: The deactivation response.
    """
    return user_service.deactivate_user(user_id)

@admin_router.put("/users/activate/{user_id}")
async def activate_user(
    user_id: str,
    user_service: UserService = Depends(get_user_service)
):
    """
    Activate a user.

    Args:
        user_id (str): The user ID.
        user_service (UserService): The user service.

    Returns:
        dict: The activation response.
    """
    return user_service.activate_user(user_id)

@admin_router.put("/users/role/{user_id}")
async def update_user_role(
    user_id: str,
    role_request: UpdateRoleRequest,
    user_service: UserService = Depends(get_user_service)
):
    """
    Update a user's role.

    Args:
        user_id (str): The user ID.
        role_request (UpdateRoleRequest): The role update request.
        user_service (UserService): The user service.

    Returns:
        dict: The role update response.
    """
    return user_service.update_role(user_id, role_request.role)

# get courses enrolled by user
@admin_router.get("/user/{user_id}/enrolled")
async def get_users_enrolled_in_course(
    user_id: str,
    search_params: SearchParams = Depends(),
    course_service: CourseService = Depends(get_course_service)
):
    """
    Retrieve all courses a specific user is enrolled in.

    Args:
        user_id (str): The ID of the user to query.
        search_params (SearchParams): Pagination and optional search filters.
        course_service (CourseService): Service for course-related operations.

    Returns:
        dict: Paginated list of courses the user is enrolled in,
              including metadata like total count, page, and page_size.
    """
    return course_service.getEnrolledCourses(
        user_id,
        search_params.page,
        search_params.page_size
    )

# Course management endpoints
@admin_router.post("/courses/add")
async def add_course(
    course_info: CourseInput,
    course_service: CourseService = Depends(get_course_service)
):
    """
    Add a new course.

    Args:
        course_info (CourseInput): The course information.
        course_service (CourseService): The course service.

    Returns:
        dict: The course creation response.
    """
    return course_service.addCourse(course_info)

@admin_router.post("/courses/thumbnail/{course_id}")
async def add_thumbnail_to_course(
    course_id: str,
    thumbnail: UploadFile = File(...),
    thumbnail_name: str = None,
    course_service: CourseService = Depends(get_course_service)
):
    """
    Add a thumbnail to a course.
    """
    return course_service.addThumbnail(course_id, thumbnail, thumbnail_name)

@admin_router.put("/courses/{course_id}")
async def update_course(
    course_id: str,
    course_info: CourseInput,
    course_service: CourseService = Depends(get_course_service)
):
    """
    Update a course.

    Args:
        course_id (str): The course ID.
        course_info (CourseInput): The course information.
        course_service (CourseService): The course service.

    Returns:
        dict: The course update response.
    """
    return course_service.updateCourse(course_id, course_info)

@admin_router.delete("/courses/{course_id}")
async def delete_course(
    course_id: str,
    course_service: CourseService = Depends(get_course_service)
):
    """
    Delete a course.

    Args:
        course_id (str): The course ID.
        course_service (CourseService): The course service.

    Returns:
        dict: The course deletion response.
    """
    return course_service.deleteCourse(course_id)

<<<<<<< HEAD
=======

####################################################


# Lesson management endpoints
@admin_router.post("/course/{course_id}/lessons")
async def add_multiple_lessons(
    course_id: str,
    lessons_input: MultipleLessonInput,
    lesson_service: LessonService = Depends(get_lesson_service)
):
    """
    Add multiple lessons to a course.

    Args:
        course_id (str): The course ID.
        lessons_input (MultipleLessonInput): The lessons input.
        lesson_service (LessonService): The lesson service.

    Returns:
        dict: The lessons response.
    """
    return lesson_service.add_multiple_lessons(course_id, lessons_input)

@admin_router.post("/course/{course_id}/lessons/{lesson_id}/video")
async def add_video_to_lesson(
    course_id: str,
    lesson_id: str,
    video_input: VideoInput,
    lesson_service: LessonService = Depends(get_lesson_service)
):
    """
    Add a video to a lesson.

    Args:
        course_id (str): The course ID.
        lesson_id (str): The lesson ID.
        video_input (VideoInput): The video input.
        lesson_service (LessonService): The lesson service.

    Returns:
        dict: The video response.
    """
    return lesson_service.add_video_to_lesson(course_id, lesson_id, video_input)

@admin_router.put("/course/{course_id}/lessons/{lesson_id}")
async def update_lesson(
    course_id: str,
    lesson_id: str,
    lesson_input: MultipleLessonInput,
    lesson_service: LessonService = Depends(get_lesson_service)
):
    """
    Update a lesson.

    Args:
        course_id (str): The course ID.
        lesson_id (str): The lesson ID.
        lesson_input (MultipleLessonInput): The lesson input.
        lesson_service (LessonService): The lesson service.

    Returns:
        dict: The lesson update response.
    """
    return lesson_service.update_lesson(course_id, lesson_id, lesson_input)



@admin_router.delete("/course/{course_id}/lessons/{lesson_id}")
async def delete_lesson(
    course_id: str,
    lesson_id: str,
    lesson_service: LessonService = Depends(get_lesson_service)
):
    """
    Delete a lesson.

    Args:
        course_id (str): The course ID.
        lesson_id (str): The lesson ID.
        lesson_service (LessonService): The lesson service.

    Returns:
        dict: The lesson deletion response.
    """
    return lesson_service.delete_lesson(course_id, lesson_id)


>>>>>>> 210bd428
# Payment management endpoints
# @admin_router.get("/payments")
# async def get_all_payments(
#     search_params: SearchParams = Depends(),
#     payment_service: PaymentService = Depends(get_payment_service)
# ):
#     """
#     Get all payments.

#     Args:
#         search_params (SearchParams): The search parameters.
#         payment_service (PaymentService): The payment service.

#     Returns:
#         dict: The payments response.
#     """
#     return payment_service.get_all_payments(
#         page=search_params.page,
#         page_size=search_params.page_size
#     )

@admin_router.get("/payments/{payment_id}")
async def get_payment(
    payment_id: str,
    payment_service: PaymentService = Depends(get_payment_service)
):
    """
    Get a payment by ID.

    Args:
        payment_id (str): The payment ID.
        payment_service (PaymentService): The payment service.

    Returns:
        dict: The payment response.
    """
    return payment_service.get_payment(payment_id)

# Instructor management endpoints
# @admin_router.get("/instructors")
# async def get_all_instructors(
#     params: SearchParams = Depends(),
#     user_service: UserService = Depends(get_user_service)
# ):
#     """
#     Get all instructors.

#     Args:
#         params (SearchParams): The search parameters.
#         user_service (UserService): The user service.

#     Returns:
#         dict: The instructors response.
#     """
#     return user_service.get_all_instructors(
#         search=params.search,
#         page=params.page,
#         page_size=params.page_size
#     )

# @admin_router.get("/instructors/{instructor_id}")
# async def get_instructor_by_id(
#     instructor_id: str,
#     user_service: UserService = Depends(get_user_service)
# ):
#     """
#     Get an instructor by ID.

#     Args:
#         instructor_id (str): The instructor ID.
#         user_service (UserService): The user service.

#     Returns:
#         dict: The instructor response.
#     """
#     return user_service.get_instructor_by_id(instructor_id)


inst_admin_router = APIRouter(
    prefix="/inst-admin",
    tags=["admin"],
<<<<<<< HEAD
    dependencies=[Depends(is_admin)]
=======
    dependencies=[Depends(is_admin_or_instructor)]
>>>>>>> 210bd428
)

@inst_admin_router.get("/courses/{course_id}/enrolled")
async def get_users_enrolled_in_course(
    course_id: str,
    search_params: DateFilterParams = Depends(),
    course_service: CourseService = Depends(get_course_service),
    decoded_token: dict = Depends(is_admin_or_instructor)
):
    """
    Get all users enrolled in a course.

    Args:
        course_id (str): The course ID.
        search_params (DateFilterParams): The search parameters for filtering by date and pagination.
        course_service (CourseService): The course service.
        decoded_token (dict): The decoded JWT token containing user information.

<<<<<<< HEAD

=======
>>>>>>> 210bd428
    Returns:
        dict: The enrolled users response.
    """
    user_id = decoded_token.get("id")
    return course_service.getEnrolledUsers(
        course_id,
        user_id,
        search_params.year,
        search_params.month,
        search_params.week,
        search_params.day,
        search_params.page,
        search_params.page_size,
    )

@inst_admin_router.get("/course/{course_id}")
async def get_course_payments(
    course_id: str,
    search_params: DateFilterParams = Depends(),
    payment_service: PaymentService = Depends(get_payment_service),
    decoded_token: dict = Depends(is_admin_or_instructor)
):
    """
    Get all payments for a course.

    Args:
        course_id (str): The course ID.
        search_params (DateFilterParams): The search parameters.
        payment_service (PaymentService): The payment service.

    Returns:
        dict: The payments response.
    """
    user_id = decoded_token.get("id")

    return payment_service.get_course_payments(
        course_id,
<<<<<<< HEAD
=======
        user_id,
>>>>>>> 210bd428
        search_params.page,
        search_params.page_size,
        search_params.filter,
        search_params.year,
        search_params.month,
        search_params.week,
        search_params.day
    )<|MERGE_RESOLUTION|>--- conflicted
+++ resolved
@@ -186,97 +186,94 @@
     """
     return course_service.deleteCourse(course_id)
 
-<<<<<<< HEAD
-=======
 
 ####################################################
 
 
-# Lesson management endpoints
-@admin_router.post("/course/{course_id}/lessons")
-async def add_multiple_lessons(
-    course_id: str,
-    lessons_input: MultipleLessonInput,
-    lesson_service: LessonService = Depends(get_lesson_service)
-):
-    """
-    Add multiple lessons to a course.
-
-    Args:
-        course_id (str): The course ID.
-        lessons_input (MultipleLessonInput): The lessons input.
-        lesson_service (LessonService): The lesson service.
-
-    Returns:
-        dict: The lessons response.
-    """
-    return lesson_service.add_multiple_lessons(course_id, lessons_input)
-
-@admin_router.post("/course/{course_id}/lessons/{lesson_id}/video")
-async def add_video_to_lesson(
-    course_id: str,
-    lesson_id: str,
-    video_input: VideoInput,
-    lesson_service: LessonService = Depends(get_lesson_service)
-):
-    """
-    Add a video to a lesson.
-
-    Args:
-        course_id (str): The course ID.
-        lesson_id (str): The lesson ID.
-        video_input (VideoInput): The video input.
-        lesson_service (LessonService): The lesson service.
-
-    Returns:
-        dict: The video response.
-    """
-    return lesson_service.add_video_to_lesson(course_id, lesson_id, video_input)
-
-@admin_router.put("/course/{course_id}/lessons/{lesson_id}")
-async def update_lesson(
-    course_id: str,
-    lesson_id: str,
-    lesson_input: MultipleLessonInput,
-    lesson_service: LessonService = Depends(get_lesson_service)
-):
-    """
-    Update a lesson.
-
-    Args:
-        course_id (str): The course ID.
-        lesson_id (str): The lesson ID.
-        lesson_input (MultipleLessonInput): The lesson input.
-        lesson_service (LessonService): The lesson service.
-
-    Returns:
-        dict: The lesson update response.
-    """
-    return lesson_service.update_lesson(course_id, lesson_id, lesson_input)
-
-
-
-@admin_router.delete("/course/{course_id}/lessons/{lesson_id}")
-async def delete_lesson(
-    course_id: str,
-    lesson_id: str,
-    lesson_service: LessonService = Depends(get_lesson_service)
-):
-    """
-    Delete a lesson.
-
-    Args:
-        course_id (str): The course ID.
-        lesson_id (str): The lesson ID.
-        lesson_service (LessonService): The lesson service.
-
-    Returns:
-        dict: The lesson deletion response.
-    """
-    return lesson_service.delete_lesson(course_id, lesson_id)
-
-
->>>>>>> 210bd428
+# # Lesson management endpoints
+# @admin_router.post("/course/{course_id}/lessons")
+# async def add_multiple_lessons(
+#     course_id: str,
+#     lessons_input: MultipleLessonInput,
+#     lesson_service: LessonService = Depends(get_lesson_service)
+# ):
+#     """
+#     Add multiple lessons to a course.
+
+#     Args:
+#         course_id (str): The course ID.
+#         lessons_input (MultipleLessonInput): The lessons input.
+#         lesson_service (LessonService): The lesson service.
+
+#     Returns:
+#         dict: The lessons response.
+#     """
+#     return lesson_service.add_multiple_lessons(course_id, lessons_input)
+
+# @admin_router.post("/course/{course_id}/lessons/{lesson_id}/video")
+# async def add_video_to_lesson(
+#     course_id: str,
+#     lesson_id: str,
+#     video_input: VideoInput,
+#     lesson_service: LessonService = Depends(get_lesson_service)
+# ):
+#     """
+#     Add a video to a lesson.
+
+#     Args:
+#         course_id (str): The course ID.
+#         lesson_id (str): The lesson ID.
+#         video_input (VideoInput): The video input.
+#         lesson_service (LessonService): The lesson service.
+
+#     Returns:
+#         dict: The video response.
+#     """
+#     return lesson_service.add_video_to_lesson(course_id, lesson_id, video_input)
+
+# @admin_router.put("/course/{course_id}/lessons/{lesson_id}")
+# async def update_lesson(
+#     course_id: str,
+#     lesson_id: str,
+#     lesson_input: MultipleLessonInput,
+#     lesson_service: LessonService = Depends(get_lesson_service)
+# ):
+#     """
+#     Update a lesson.
+
+#     Args:
+#         course_id (str): The course ID.
+#         lesson_id (str): The lesson ID.
+#         lesson_input (MultipleLessonInput): The lesson input.
+#         lesson_service (LessonService): The lesson service.
+
+#     Returns:
+#         dict: The lesson update response.
+#     """
+#     return lesson_service.update_lesson(course_id, lesson_id, lesson_input)
+
+
+
+# @admin_router.delete("/course/{course_id}/lessons/{lesson_id}")
+# async def delete_lesson(
+#     course_id: str,
+#     lesson_id: str,
+#     lesson_service: LessonService = Depends(get_lesson_service)
+# ):
+#     """
+#     Delete a lesson.
+
+#     Args:
+#         course_id (str): The course ID.
+#         lesson_id (str): The lesson ID.
+#         lesson_service (LessonService): The lesson service.
+
+#     Returns:
+#         dict: The lesson deletion response.
+#     """
+#     return lesson_service.delete_lesson(course_id, lesson_id)
+
+
 # Payment management endpoints
 # @admin_router.get("/payments")
 # async def get_all_payments(
@@ -358,11 +355,7 @@
 inst_admin_router = APIRouter(
     prefix="/inst-admin",
     tags=["admin"],
-<<<<<<< HEAD
-    dependencies=[Depends(is_admin)]
-=======
     dependencies=[Depends(is_admin_or_instructor)]
->>>>>>> 210bd428
 )
 
 @inst_admin_router.get("/courses/{course_id}/enrolled")
@@ -381,10 +374,7 @@
         course_service (CourseService): The course service.
         decoded_token (dict): The decoded JWT token containing user information.
 
-<<<<<<< HEAD
-
-=======
->>>>>>> 210bd428
+
     Returns:
         dict: The enrolled users response.
     """
@@ -422,10 +412,7 @@
 
     return payment_service.get_course_payments(
         course_id,
-<<<<<<< HEAD
-=======
         user_id,
->>>>>>> 210bd428
         search_params.page,
         search_params.page_size,
         search_params.filter,
