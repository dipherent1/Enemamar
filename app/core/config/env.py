from pydantic_settings import BaseSettings
from functools import lru_cache

class Settings(BaseSettings):
    DATABASE_URL: str
<<<<<<< HEAD
    SENTRY_DNS: str
=======
    BASE_URL: str
>>>>>>> 69808a2e

    ACCESS_SECRET_KEY: str
    REFRESH_SECRET_KEY: str
    ENCRIPTION_SECRET_KEY: str
    
    ALGORITHM: str
    ACCESS_TOKEN_EXPIRE_MINUTES: int
    REFRESH_TOKEN_EXPIRE_DAYS: int  
    SMS_TOKEN: str
    SMS_ID: str
    CHAPA_PUBLIC_KEY: str
    CHAPA_SECRET_KEY: str   
    CHAPA_ENCRIPTION_KEY: str

    

    class Config:
        env_file = ".env"  # Specify the .env file to load variables from


def get_settings():
    return Settings()<|MERGE_RESOLUTION|>--- conflicted
+++ resolved
@@ -3,11 +3,8 @@
 
 class Settings(BaseSettings):
     DATABASE_URL: str
-<<<<<<< HEAD
     SENTRY_DNS: str
-=======
     BASE_URL: str
->>>>>>> 69808a2e
 
     ACCESS_SECRET_KEY: str
     REFRESH_SECRET_KEY: str
