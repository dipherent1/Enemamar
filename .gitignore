.env
__pycache__
<<<<<<< HEAD
*.pyc
=======
*.pyc
*.pyo
*.pyd
>>>>>>> ad0b5dea
<|MERGE_RESOLUTION|>--- conflicted
+++ resolved
@@ -1,9 +1,5 @@
 .env
 __pycache__
-<<<<<<< HEAD
-*.pyc
-=======
 *.pyc
 *.pyo
 *.pyd
->>>>>>> ad0b5dea
